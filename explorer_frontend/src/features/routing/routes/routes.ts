--- conflicted
+++ resolved
@@ -6,10 +6,7 @@
 import { playgroundRoute, playgroundWithHashRoute } from "./playgroundRoute";
 import { transactionRoute } from "./transactionRoute";
 import { tutorialWithStageRoute } from "./tutorialRoute";
-<<<<<<< HEAD
-=======
 const isTutorialEnabled = process.env.IS_TUTORIAL_ROUTE_ENABLED === "true";
->>>>>>> fad52c1f
 
 export const notFoundRoute = createRoute();
 
@@ -46,21 +43,14 @@
     path: "/playground/:snippetHash",
     route: playgroundWithHashRoute,
   },
-<<<<<<< HEAD
-  {
-    path: "/tutorial/:stage",
-    route: tutorialWithStageRoute,
-  },
-=======
   ...(isTutorialEnabled
     ? [
-        {
-          path: "/tutorial/:stage",
-          route: tutorialWithStageRoute,
-        },
-      ]
+      {
+        path: "/tutorial/:stage",
+        route: tutorialWithStageRoute,
+      },
+    ]
     : []),
->>>>>>> fad52c1f
 ];
 
 export const router = createHistoryRouter({
